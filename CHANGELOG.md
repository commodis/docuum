# Changelog

All notable changes to this project will be documented in this file.

The format is based on [Keep a Changelog](https://keepachangelog.com/en/1.0.0/),
and this project adheres to [Semantic Versioning](https://semver.org/spec/v2.0.0.html).

<<<<<<< HEAD
## [0.19.1] - 2021-07-13

### Fixed
- Use `LOCALAPPDATA` on windows when `dirs::data_local_dir()` is `None` which happens on `mcr.microsoft.com/windows/nanoserver` Docker image.
=======
## [0.19.1] - 2021-07-14

### Fixed
- Fixed an incorrect error message.
>>>>>>> d62d9093

## [0.19.0] - 2021-07-13

### Changed
- The Windows binary is now statically linked, which makes it portable enough to run with the `mcr.microsoft.com/windows/nanoserver` Docker image.

## [0.18.1] - 2021-07-13

### Fixed
- Fixed an issue with the Docker image which was caused by incorrect file permissions.

## [0.18.0] - 2021-07-12

### Added
- Docuum now supports Windows.

## [0.17.0] - 2021-07-12

### Changed
- Docuum's dependencies have been updated to their latest versions. There should be no changes in behavior.

## [0.16.1] - 2020-12-04

### Changed
- This version is the same as 0.16.0, except for Linux we now distribute musl binaries in addition to the glibc binaries. The `stephanmisc/docuum` Docker image is also much smaller now thanks to switching to Alpine Linux (with the new musl release) over Debian Slim.

## [0.16.0] - 2020-10-12

### Changed
- Docuum now considers an image to be used when a container is created from it, rather than just when a container is destroyed.

## [0.15.1] - 2020-10-09

### Fixed
- Fixed a bug which would cause Docuum to crash if the system temporary directory (e.g., `/tmp` is in a different filesystem than the user's local data directory. Thanks Mac Chaffee for the fix!

## [0.15.0] - 2020-10-09

### Changed
- Docuum now persists its state atomically. This is to avoid the possibility of having the state only partially written due to abnormal termination, such as from a power failure.

## [0.14.0] - 2020-10-08

### Changed
- Docuum now uses the Docker CLI rather than the Docker API to communicate with the Docker daemon. This was motivated by a recent issue in which Docuum mysteriously stopped being able to stream events from Docker. At the time of this writing, it's not clear whether the issue is with Bollard (our Docker API library) or with the Docker API itself, but we know that the Docker CLI continues to work. See https://github.com/fussybeaver/bollard/issues/113 for details. Unfortunately, this is a **breaking change** because the schema for the state has changed.

## [0.13.1] - 2020-10-08

### Fixed
- Docuum now persists its state after the initial run on startup, and not just on subsequent runs triggered by Docker events. The bug was introduced in the previous version, v0.13.0.

## [0.13.0] - 2020-10-08

### Changed
- Thanks to Matthew Donoughe, Docuum now uses a better algorithm for determining the order in which to delete images. This should make Docuum more efficient and less noisy.

## [0.12.0] - 2020-08-06

### Changed
- Docuum now uses the Docker API to communicate with the Docker daemon directly and no longer depends on the Docker CLI.

## [0.11.0] - 2020-07-27

### Changed
- When Docuum discovers an image it hasn't seen before, it now bootstraps the "last used" timestamp from the image creation timestamp rather than the current timestamp.

## [0.10.1] - 2020-07-26

### Changed
- Reverted the change from v0.10.0 due to a bug in a dependency (see https://github.com/stepchowfun/docuum/issues/78).

## [0.10.0] - 2020-07-26

### Changed
- Docuum now uses the Docker API to communicate with the Docker daemon directly and no longer depends on the Docker CLI.

## [0.9.5] - 2020-07-14

### Fixed
- Fixed a bug which caused zombie `docker events ...` processes to accumulate over time.

## [0.9.4] - 2020-02-12

### Changed
- Docuum no longer considers the `delete` or `untag` image events to be "uses" of the image.

## [0.9.3] - 2020-02-12

### Fixed
- Fixed a bug in which Docuum would not consider certain image events as "uses" of the image.

## [0.9.2] - 2020-02-01

### Fixed
- Fixed a bug in which Docuum could enter a crash loop by repeatedly trying to query the ID of an image that no longer exists. This would happen when there is a container that points to such an image.

## [0.9.1] - 2020-01-29

### Changed
- In logs, timestamps are now displayed in the local time zone (along with the UTC offset).

## [0.9.0] - 2020-01-17

### Fixed
- Unrecognized images are considered to be brand new, rather than as old as the UNIX epoch.

## [0.8.0] - 2020-01-15

### Fixed
- Docuum now listens for the `container destroy` event rather than the `container die` event.

## [0.7.0] - 2020-01-08

### Fixed
- Docuum now wakes up when an image is imported or loaded, not just when an image is built or pulled.

## [0.6.0] - 2020-01-08

### Fixed
- Docuum now wakes up when an image is pulled, not just when an image is built.

## [0.5.0] - 2020-01-07

### Fixed
- Fixed some incorrect error messages and log lines.
- Optimized the number of disk writes.

## [0.4.0] - 2020-01-07

### Added
- Added timestamps to the log format.

### Changed
- Renamed the `-c` ("capacity") option to `-t` ("threshold") as a follow-up from the change introduced in v0.3.0.
- Docuum now automatically restarts itself when an error occurs.

### Fixed
- Docuum now cleans up the `docker events` child process when an error occurs.

## [0.3.0] - 2020-01-06

### Changed
- Renamed the `--capacity` option to `--threshold`.

## [0.2.0] - 2020-01-06

### Added
- Initial release.<|MERGE_RESOLUTION|>--- conflicted
+++ resolved
@@ -5,17 +5,15 @@
 The format is based on [Keep a Changelog](https://keepachangelog.com/en/1.0.0/),
 and this project adheres to [Semantic Versioning](https://semver.org/spec/v2.0.0.html).
 
-<<<<<<< HEAD
-## [0.19.1] - 2021-07-13
+## [0.19.2] - 2021-07-14
 
 ### Fixed
 - Use `LOCALAPPDATA` on windows when `dirs::data_local_dir()` is `None` which happens on `mcr.microsoft.com/windows/nanoserver` Docker image.
-=======
+
 ## [0.19.1] - 2021-07-14
 
 ### Fixed
 - Fixed an incorrect error message.
->>>>>>> d62d9093
 
 ## [0.19.0] - 2021-07-13
 
